--- conflicted
+++ resolved
@@ -337,11 +337,8 @@
         win.refresh()
 
     def reset_test(self):
-<<<<<<< HEAD
+        """Reset the current typing session."""
         self.mode = 0
-=======
-        """Reset the current typing session."""
->>>>>>> 2c3bb0c0
         self.current_word = ""
         self.current_string = ""
         self.first_key_pressed = False
