--- conflicted
+++ resolved
@@ -10,14 +10,6 @@
 import mitype.commandline
 import mitype.keycheck
 
-<<<<<<< HEAD
-from datetime import datetime, timedelta, date
-import signal
-import csv
-import ctypes
-
-=======
->>>>>>> 8cbe0b21
 
 class App:
     """Class for enclosing all methods required to run Mitype."""
