"""This is the Mitype main app script."""

import curses
import os
import signal
import sys
import time

import mitype.calculations
import mitype.commandline
import mitype.keycheck


class App:
    """Class for enclosing all methods required to run Mitype."""

    def __init__(self):
        """Initialize the application class."""
        # Start the parser
        self.text = mitype.commandline.main()[0]
        self.text_id = mitype.commandline.main()[1]
        self.tokens = self.text.split()

        # Convert multiple spaces, tabs, newlines to single space
        self.text = " ".join(self.tokens)
        self.ogtext = self.text

        self.current_word = ""
        self.current_string = ""

        self.key = ""
        self.first_key_pressed = False
        self.key_strokes = []

        self.start_time = 0
        self.end_time = 0

        self.i = 0
        self.mode = 0

        self.window_height = 0
        self.window_width = 0
        self.line_count = 0

        self.current_speed_wpm = 0

        sys.stdout = sys.__stdout__

        # Set ESC delay to 0 (default 1 on linux)
        os.environ.setdefault("ESCDELAY", "0")

        # Start curses on main
        curses.wrapper(self.main)

    def main(self, win):
        """Respond to user inputs.

        This is where the infinite loop is executed to continuously serve events.

        Args:
            win (any): Curses window object.
        """
        # Initialize windows
        self.initialize(win)

        # Signal logic
        def signal_handler(sig, frame):
            sys.exit(0)

        signal.signal(signal.SIGINT, signal_handler)

        while True:
            if self.mode == 1:
                curses.curs_set(0)
            # Typing mode
            key = self.keyinput(win)

            # Exit when escape key is pressed and test hasn't started
            if mitype.keycheck.is_escape(key) and self.start_time == 0:
                sys.exit(0)

            # Test mode
            if self.mode == 0:
                self.typing_mode(win, key)

            # Replay mode
            elif self.mode == 1 and mitype.keycheck.is_enter(key):
                # Start replay if enter key is pressed
                self.replay(win)

            # Refresh for changes to show up on window
            win.refresh()

    def typing_mode(self, win, key):
        """Start recording typing session progress.

        Args:
            win (any): Curses window.
            key (string): First typed character of the session.
        """
        # Note start time when first valid key is pressed
        if not self.first_key_pressed and mitype.keycheck.is_valid_initial_key(key):
            self.start_time = time.time()
            self.first_key_pressed = True

        if mitype.keycheck.is_resize(key):
            self.resize(win)

        if not self.first_key_pressed:
            return

        self.key_strokes.append([time.time(), key])

        self.key_printer(win, key)

    def initialize(self, win):
        """Configure the initial state of the curses interface.

        Args:
            win (any): Curses window.
        """
        # Find window dimensions
        self.window_height, self.window_width = self.get_dimensions(win)

        # Adding word wrap to text
        self.text = self.word_wrap(self.text, self.window_width)

        # Find number of lines required to print text
        self.line_count = (
            mitype.calculations.number_of_lines_to_fit_string_in_window(
                self.text, self.window_width
            )
            + 2  # Top 2 lines
            + 1  # One empty line after text
        )

        # If required number of lines are more than the window height, exit
        # +3 for printing stats at the end of the test
        if self.line_count + 3 > self.window_height:
            self.size_error()

        curses.init_pair(1, curses.COLOR_WHITE, curses.COLOR_GREEN)
        curses.init_pair(2, curses.COLOR_WHITE, curses.COLOR_RED)
        curses.init_pair(3, curses.COLOR_WHITE, curses.COLOR_BLUE)
        curses.init_pair(4, curses.COLOR_WHITE, curses.COLOR_YELLOW)
        curses.init_pair(5, curses.COLOR_WHITE, curses.COLOR_CYAN)
        curses.init_pair(6, curses.COLOR_WHITE, curses.COLOR_MAGENTA)

        win.nodelay(False)

        self.setup_print(win)

    @staticmethod
    def get_dimensions(win):
        """Get the width of terminal.

        Args:
            win (any): Curses window object.

        Returns:
            int: Return width of terminal window.
        """
        dimension_tuple = win.getmaxyx()

        return dimension_tuple

    def setup_print(self, win):
        """Print setup text at beginning of each typing session.

        Args:
            win (any): Curses window object.
        """
        # Top strip
        # Display text ID
        win.addstr(0, 0, " ID:{} ".format(self.text_id), curses.color_pair(3))

        # Display Title
        win.addstr(0, int(self.window_width / 2) - 4, " MITYPE ", curses.color_pair(3))

        # Print text in BOLD from 3rd line
        win.addstr(2, 0, self.text, curses.A_BOLD)

        # Set cursor position to beginning of text
        win.move(2, 0)

    def key_printer(self, win, key):
        """Print required key to terminal.

        Args:
            win (any): Curses window object.
            key (string): Individual characters are returned as 1-character
                strings, and special keys such as function keys
                return longer strings containing a key name such as
                KEY_UP or ^G.
        """
        # Reset test
        if mitype.keycheck.is_escape(key):
            self.reset_test()

        # Handle resizing
        elif mitype.keycheck.is_resize(key):
            self.resize(win)

        # Check for backspace
        elif mitype.keycheck.is_backspace(key):
            self.erase_key()

        # Check for space
        elif key == " ":
            self.check_word()

        # Check for any other typable characters
        elif mitype.keycheck.is_valid_initial_key(key):
            self.appendkey(key)

        # Update state of window
        self.update_state(win)

    def keyinput(self, win):
        """Retrieve next character of text input.

        Args:
            win (any): Curses window.

        Returns:
            str: Value of typed key.
        """
        key = ""
        while key == "":
            try:
                if sys.version_info[0] < 3:
                    key = win.getkey()
                    return key

                key = win.get_wch()
                if isinstance(key, int):
                    if key in (curses.KEY_BACKSPACE, curses.KEY_DC):
                        return "KEY_BACKSPACE"
                    if key == curses.KEY_RESIZE:
                        return "KEY_RESIZE"
            except curses.error:
                continue
        return key

    def erase_key(self):
        """Erase the last typed character."""
        if len(self.current_word) > 0:
            self.current_word = self.current_word[0 : len(self.current_word) - 1]
            self.current_string = self.current_string[0 : len(self.current_string) - 1]

    def check_word(self):
        """Accept finalized word."""
        spc = mitype.calculations.get_space_count_after_ith_word(
            len(self.current_string), self.text
        )
        if self.current_word == self.tokens[self.i]:
            self.i += 1
            self.current_word = ""
            self.current_string += spc * " "
        else:
            self.current_word += " "
            self.current_string += " "

    def appendkey(self, key):
        """Append a character to the end of the current word.

        Args:
            key (key): character to append
        """
        self.current_word += key
        self.current_string += key

    def update_state(self, win):
        """Report on typing session results.

        Args:
            win (any): Curses window.
        """
        win.addstr(self.line_count, 0, " " * self.window_width)
        win.addstr(self.line_count, 0, self.current_word)

        win.addstr(2, 0, self.text, curses.A_BOLD)
        win.addstr(2, 0, self.text[0 : len(self.current_string)], curses.A_DIM)

        index = mitype.calculations.first_index_at_which_strings_differ(
            self.current_string, self.text
        )
        win.addstr(
            2 + index // self.window_width,
            index % self.window_width,
            self.text[index : len(self.current_string)],
            curses.color_pair(2),
        )
        if index == len(self.text):
            win.addstr(self.line_count, 0, " Your typing speed is ")
            if self.mode == 0:
                self.current_speed_wpm = mitype.calculations.speed_in_wpm(
                    self.tokens, self.start_time
                )

            win.addstr(" " + self.current_speed_wpm + " ", curses.color_pair(1))
            win.addstr(" WPM ")

            win.addstr(self.line_count + 2, 0, " Press ")

            win.addstr(" Enter ", curses.color_pair(6))

            win.addstr(" to see a replay! ")

            if self.mode == 0:
                self.mode = 1
                for k in range(len(self.key_strokes) - 1, 0, -1):
                    self.key_strokes[k][0] -= self.key_strokes[k - 1][0]
            self.key_strokes[0][0] = 0
            self.first_key_pressed = False
            self.end_time = time.time()
            self.current_string = ""
            self.current_word = ""
            self.i = 0

            self.start_time = 0
        win.refresh()

    def reset_test(self):
        """Reset the current typing session."""
        self.current_word = ""
        self.current_string = ""
        self.first_key_pressed = False
        self.key_strokes = []
        self.start_time = 0
        self.i = 0
        self.current_speed_wpm = 0

    def replay(self, win):
<<<<<<< HEAD
        """Play out a recording of the users last session.

        Args:
            win (any): Curses window.
        """
=======
        curses.curs_set(1)
>>>>>>> 0aedb7a0
        win.addstr(self.line_count + 2, 0, " " * self.window_width)

        self.setup_print(win)

        for j in self.key_strokes:
            time.sleep(j[0])

            self.key_printer(win, j[1])

    @staticmethod
    def word_wrap(text, width):
        """Wrap text on the screen according to the window width.

        Returns text with extra spaces which makes the string word wrap.

        Args:
            text (string): Text to wrap.
            width (integer): Width to wrap around.

        Returns:
            str: Return altered text.
        """
        # For the end of each line, move backwards until you find a space.
        # When you do, append those many spaces after the single space.
        for x in range(
            1,
            mitype.calculations.number_of_lines_to_fit_string_in_window(text, width)
            + 1,
        ):
            if not (x * width >= len(text) or text[x * width - 1] == " "):
                i = x * width - 1
                while text[i] != " ":
                    i -= 1
                text = text[:i] + " " * (x * width - i) + text[i + 1 :]
        return text

    def resize(self, win):
        """Respond to window resize events.

        Args:
            win (any): Curses window.
        """
        win.clear()
        self.window_height, self.window_width = self.get_dimensions(win)

        self.text = self.word_wrap(self.ogtext, self.window_width)
        self.line_count = (
            mitype.calculations.number_of_lines_to_fit_string_in_window(
                self.text, self.window_width
            )
            + 2
            + 1
        )
        self.setup_print(win)
        self.update_state(win)

    @staticmethod
    def size_error():
        """Inform user that current window size is too small."""
        sys.stdout.write("Window too small to print given text")
        curses.endwin()
        sys.exit(4)<|MERGE_RESOLUTION|>--- conflicted
+++ resolved
@@ -332,15 +332,11 @@
         self.current_speed_wpm = 0
 
     def replay(self, win):
-<<<<<<< HEAD
         """Play out a recording of the users last session.
 
         Args:
             win (any): Curses window.
         """
-=======
-        curses.curs_set(1)
->>>>>>> 0aedb7a0
         win.addstr(self.line_count + 2, 0, " " * self.window_width)
 
         self.setup_print(win)
